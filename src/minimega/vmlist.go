// Copyright (2012) Sandia Corporation.
// Under the terms of Contract DE-AC04-94AL85000 with Sandia Corporation,
// the U.S. Government retains certain rights in this software.

package main

import (
	"fmt"
	"math/rand"
	log "minilog"
	"os"
	"path/filepath"
	"ranges"
	"strconv"
	"sync"
	"time"
)

// total list of vms running on this host
type VMs map[int]VM

// apply applies the provided function to the vm in VMs whose name or ID
// matches the provided vm parameter.
func (vms VMs) apply(idOrName string, fn func(VM) error) error {
	vm := vms.findVm(idOrName)
	if vm == nil {
		return vmNotFound(idOrName)
	}
	return fn(vm)
}

<<<<<<< HEAD
// start vms that are paused or building, or restart vms in the quit state
func (vms VMs) start(vm string, quit bool) []error {
	if vm != Wildcard {
		err := vms.apply(vm, func(vm VM) error { return vm.Start() })
		return []error{err}
	}

	stateMask := VM_PAUSED | VM_BUILDING
	if quit {
		stateMask |= VM_QUIT | VM_ERROR
	}

	// start all paused vms
	count := 0
	errAck := make(chan error)

	for _, i := range vms {
		// only bulk start VMs matching our state mask
		if i.State()&stateMask != 0 {
			count++
			go func(v VM) {
				err := v.Start()
				errAck <- err
			}(i)
		}
	}

	errors := []error{}

	// get all of the acks
	for j := 0; j < count; j++ {
		if err := <-errAck; err != nil {
			errors = append(errors, err)
		}
	}

	return errors
}

// stop vms that are paused or building
func (vms VMs) stop(vm string) []error {
	if vm != Wildcard {
		err := vms.apply(vm, func(vm VM) error { return vm.Stop() })
		return []error{err}
	}

	errors := []error{}
	for _, vm := range vms {
		err := vm.Stop()
		if err != nil {
			errors = append(errors, err)
		}
	}

	return errors
}

func saveConfig(ns string, fns map[string]VMConfigFns, configs interface{}) []string {
	var cmds = []string{}

	for k, fns := range fns {
		if fns.PrintCLI != nil {
			if v := fns.PrintCLI(configs); len(v) > 0 {
				cmds = append(cmds, v)
			}
		} else if v := fns.Print(configs); len(v) > 0 {
			cmds = append(cmds, fmt.Sprintf("vm %s config %s %s", ns, k, v))
		}
	}

	return cmds
}

=======
>>>>>>> 11d64401
func (vms VMs) save(file *os.File, args []string) error {
	var allVms bool
	for _, vm := range args {
		if vm == Wildcard {
			allVms = true
			break
		}
	}

	if allVms && len(args) != 1 {
		log.Debug("ignoring vm names, wildcard is present")
	}

	var toSave []string
	if allVms {
		for k, _ := range vms {
			toSave = append(toSave, fmt.Sprintf("%v", k))
		}
	} else {
		toSave = args
	}

	for _, vmStr := range toSave { // iterate over the vm id's specified
		vm := vms.findVm(vmStr)
		if vm == nil {
			return fmt.Errorf("vm %v not found", vm)
		}

		// build up the command list to re-launch this vm, first clear all
		// previous configuration.
		cmds := []string{"clear vm config"}

		cmds = append(cmds, saveConfig("", vmConfigFns, vm.Config())...)

		switch vm := vm.(type) {
		case *vmKVM:
			cmds = append(cmds, "vm config kvm true")
			cmds = append(cmds, saveConfig("kvm", kvmConfigFns, &vm.KVMConfig)...)
		default:
		}

		if vm.Name() != "" {
			cmds = append(cmds, "vm launch "+vm.Name())
		} else {
			cmds = append(cmds, "vm launch 1")
		}

		// and a blank line
		cmds = append(cmds, "")

		// write commands to file
		for _, cmd := range cmds {
			_, err := file.WriteString(cmd + "\n")
			if err != nil {
				return err
			}
		}
	}

	return nil
}

func (vms VMs) qmp(idOrName, qmp string) (string, error) {
	vm := vms.findVm(idOrName)
	if vm == nil {
		return "", vmNotFound(idOrName)
	}

	if vm, ok := vm.(*vmKVM); ok {
		return vm.QMPRaw(qmp)
	} else {
		// TODO
		return "", fmt.Errorf("`%s` is not a kvm vm -- command unsupported", vm.Name())
	}
}

func (vms VMs) screenshot(idOrName, path string, max int) error {
	vm := vms.findVm(idOrName)
	if vm == nil {
		return vmNotFound(idOrName)
	}
	kvm, ok := vm.(*vmKVM)
	if !ok {
		return fmt.Errorf("`%s` is not a kvm vm -- command unsupported", vm.Name())
	}

	suffix := rand.New(rand.NewSource(time.Now().UnixNano())).Int31()
	tmp := filepath.Join(os.TempDir(), fmt.Sprintf("minimega_screenshot_%v", suffix))

	err := kvm.q.Screendump(tmp)
	if err != nil {
		return err
	}

	err = ppmToPng(tmp, path, max)
	if err != nil {
		return err
	}

	err = os.Remove(tmp)
	if err != nil {
		return err
	}

	return nil
}

func (vms VMs) migrate(idOrName, filename string) error {
	vm := vms.findVm(idOrName)
	if vm == nil {
		return vmNotFound(idOrName)
	}
	kvm, ok := vm.(*vmKVM)
	if !ok {
		return fmt.Errorf("`%s` is not a kvm vm -- command unsupported", vm.Name())
	}

	return kvm.Migrate(filename)
}

func (vms VMs) findVm(idOrName string) VM {
	id, err := strconv.Atoi(idOrName)
	if err != nil {
		// Search for VM by name
		for _, v := range vms {
			if v.Name() == idOrName {
				return v
			}
		}
	}

	return vms[id]
}

// launch one or more vms. this will copy the info struct, one per vm
// and launch each one in a goroutine. it will not return until all
// vms have reported that they've launched.
func (vms VMs) launch(name string, vmType VMType, ack chan int) error {
	// Make sure that there isn't another VM with the same name
	if name != "" {
		for _, vm := range vms {
			if vm.Name() == name {
				return fmt.Errorf("vm launch duplicate VM name: %s", name)
			}
		}
	}

	var vm VM
	switch vmType {
	case KVM:
		vm = NewKVM()
	default:
		// TODO
	}

	return vm.Launch(name, ack)
}

func (vms VMs) start(target string) []error {
	return expandVmTargets(target, true, func(vm *vmInfo, wild bool) (bool, error) {
		if wild && vm.State&(VM_PAUSED|VM_BUILDING) != 0 {
			// If wild, we only start VMs in the building or running state
			return true, vm.start()
		} else if !wild && vm.State&VM_RUNNING == 0 {
			// If not wild, start VMs that aren't already running
			return true, vm.start()
		}

		return false, nil
	})
}

func (vms VMs) stop(target string) []error {
	return expandVmTargets(target, true, func(vm *vmInfo, _ bool) (bool, error) {
		if vm.State&VM_RUNNING != 0 {
			return true, vm.stop()
		}

<<<<<<< HEAD
		if vm.State()&stateMask != 0 {
			return []error{fmt.Errorf("vm %v is not running", vm.Name)}
		}

		vm.Kill()
		killedVms[vm.ID()] = true
	} else {
		for _, vm := range vms {
			if vm.State()&stateMask == 0 {
				vm.Kill()
				killedVms[vm.ID()] = true
			}
		}
	}
=======
		return false, nil
	})
}

func (vms VMs) kill(target string) []error {
	killedVms := map[int]bool{}

	errs := expandVmTargets(target, false, func(vm *vmInfo, _ bool) (bool, error) {
		if vm.State&(VM_QUIT|VM_ERROR) != 0 {
			return false, nil
		}

		vm.kill <- true
		killedVms[vm.ID] = true
		return true, nil
	})
>>>>>>> 11d64401

outer:
	for len(killedVms) > 0 {
		select {
		case id := <-killAck:
			log.Info("VM %v killed", id)
			delete(killedVms, id)
		case <-time.After(COMMAND_TIMEOUT * time.Second):
			log.Error("vm kill timeout")
			break outer
		}
	}

	for id := range killedVms {
		log.Info("VM %d failed to acknowledge kill", id)
	}

	return errs
}

func (vms VMs) flush() {
	stateMask := VM_QUIT | VM_ERROR
	for i, vm := range vms {
		if vm.State()&stateMask != 0 {
			log.Infoln("deleting VM: ", i)
			delete(vms, i)
		}
	}
}

func (vms VMs) info(vmType string) ([]string, [][]string, error) {
	table := make([][]string, 0, len(vms))

	masks := vmMasks
	if vmType == "kvm" {
		masks = kvmMasks
	}

	for _, vm := range vms {
		var row []string
		var err error

		// All VMs
		if vmType == "" {
			row, err = vm.Info(masks)
		} else if vm, ok := vm.(*vmKVM); ok && vmType == "kvm" {
			row, err = vm.Info(masks)
		}

		if err != nil {
			continue
		}

		table = append(table, row)
	}

	return masks, table, nil
}

// cleanDirs removes all isntance directories in the minimega base directory
func (vms VMs) cleanDirs() {
	log.Debugln("cleanDirs")
	for _, vm := range vms {
		if vm, ok := vm.(*vmKVM); ok {
			log.Debug("cleaning instance path: %v", vm.instancePath)
			err := os.RemoveAll(vm.instancePath)
			if err != nil {
				log.Error("clearDirs: %v", err)
			}
		} else {
			// TODO
		}
	}
}

// expandVmTargets is the fan out/in method to apply a function to a set of VMs
// specified by target. Specifically, it:
//
// 	1. Expands target to a list of VM names and IDs (or wild)
// 	2. Invokes fn on all the matching VMs
// 	3. Collects all the errors from the invoked fns
// 	4. Records in the log a list of VMs that were not found
//
// The fn that is passed in takes two arguments: the VM struct and a boolean
// specifying whether the invocation was wild or not. The fn returns a boolean
// that indicates whether the target was applicable (e.g. calling start on an
// already running VM would not be applicable) and an error.
//
// The concurrent boolean controls whether fn is run concurrently on multiple
// VMs or not. If the fns alter state they can set this flag to false rather
// than dealing with locking.
func expandVmTargets(target string, concurrent bool, fn func(*vmInfo, bool) (bool, error)) []error {
	names := map[string]bool{} // Names of VMs for which to apply fn
	ids := map[int]bool{}      // IDs of VMs for which to apply fn

	vals, err := ranges.SplitList(target)
	if err != nil {
		return []error{err}
	}
	for _, v := range vals {
		id, err := strconv.Atoi(v)
		if err == nil {
			ids[id] = true
		} else {
			names[v] = true
		}
	}
	wild := hasWildcard(names)
	delete(names, Wildcard)

	// wg determine when it's okay to close errChan
	var wg sync.WaitGroup
	errChan := make(chan error)

	// lock prevents concurrent writes to results
	var lock sync.Mutex
	results := map[string]bool{}

	// Wrap function with magic
	magicFn := func(vm *vmInfo) {
		defer wg.Done()
		ok, err := fn(vm, wild)
		if err != nil {
			errChan <- err
		}

		lock.Lock()
		defer lock.Unlock()
		results[vm.Name] = ok
	}

	for _, vm := range vms {
		if wild || names[vm.Name] || ids[vm.ID] {
			delete(names, vm.Name)
			delete(ids, vm.ID)
			wg.Add(1)

			// Use concurrency only if requested
			if concurrent {
				go magicFn(vm)
			} else {
				magicFn(vm)
			}
		}
	}

	go func() {
		wg.Wait()
		close(errChan)
	}()

	var errs []error

	for err := range errChan {
		errs = append(errs, err)
	}

	// Special cases: specified one VM and
	//   1. it wasn't found
	//   2. it wasn't a valid target (e.g. start already running VM)
	if len(vals) == 1 && !wild {
		if (len(names) + len(ids)) == 1 {
			errs = append(errs, fmt.Errorf("VM not found: %v", vals[0]))
		} else if !results[vals[0]] {
			errs = append(errs, fmt.Errorf("VM state error: %v", vals[0]))
		}
	}

	// Log the names/ids of the vms that weren't found
	if (len(names) + len(ids)) > 0 {
		vals := []string{}
		for v := range names {
			vals = append(vals, v)
		}
		for v := range ids {
			vals = append(vals, strconv.Itoa(v))
		}
		log.Info("VMs not found: %v", vals)
	}

	return errs
}<|MERGE_RESOLUTION|>--- conflicted
+++ resolved
@@ -29,64 +29,6 @@
 	return fn(vm)
 }
 
-<<<<<<< HEAD
-// start vms that are paused or building, or restart vms in the quit state
-func (vms VMs) start(vm string, quit bool) []error {
-	if vm != Wildcard {
-		err := vms.apply(vm, func(vm VM) error { return vm.Start() })
-		return []error{err}
-	}
-
-	stateMask := VM_PAUSED | VM_BUILDING
-	if quit {
-		stateMask |= VM_QUIT | VM_ERROR
-	}
-
-	// start all paused vms
-	count := 0
-	errAck := make(chan error)
-
-	for _, i := range vms {
-		// only bulk start VMs matching our state mask
-		if i.State()&stateMask != 0 {
-			count++
-			go func(v VM) {
-				err := v.Start()
-				errAck <- err
-			}(i)
-		}
-	}
-
-	errors := []error{}
-
-	// get all of the acks
-	for j := 0; j < count; j++ {
-		if err := <-errAck; err != nil {
-			errors = append(errors, err)
-		}
-	}
-
-	return errors
-}
-
-// stop vms that are paused or building
-func (vms VMs) stop(vm string) []error {
-	if vm != Wildcard {
-		err := vms.apply(vm, func(vm VM) error { return vm.Stop() })
-		return []error{err}
-	}
-
-	errors := []error{}
-	for _, vm := range vms {
-		err := vm.Stop()
-		if err != nil {
-			errors = append(errors, err)
-		}
-	}
-
-	return errors
-}
-
 func saveConfig(ns string, fns map[string]VMConfigFns, configs interface{}) []string {
 	var cmds = []string{}
 
@@ -103,8 +45,6 @@
 	return cmds
 }
 
-=======
->>>>>>> 11d64401
 func (vms VMs) save(file *os.File, args []string) error {
 	var allVms bool
 	for _, vm := range args {
@@ -264,13 +204,13 @@
 }
 
 func (vms VMs) start(target string) []error {
-	return expandVmTargets(target, true, func(vm *vmInfo, wild bool) (bool, error) {
-		if wild && vm.State&(VM_PAUSED|VM_BUILDING) != 0 {
+	return expandVmTargets(target, true, func(vm VM, wild bool) (bool, error) {
+		if wild && vm.State()&(VM_PAUSED|VM_BUILDING) != 0 {
 			// If wild, we only start VMs in the building or running state
-			return true, vm.start()
-		} else if !wild && vm.State&VM_RUNNING == 0 {
+			return true, vm.Start()
+		} else if !wild && vm.State()&VM_RUNNING == 0 {
 			// If not wild, start VMs that aren't already running
-			return true, vm.start()
+			return true, vm.Start()
 		}
 
 		return false, nil
@@ -278,44 +218,27 @@
 }
 
 func (vms VMs) stop(target string) []error {
-	return expandVmTargets(target, true, func(vm *vmInfo, _ bool) (bool, error) {
-		if vm.State&VM_RUNNING != 0 {
-			return true, vm.stop()
-		}
-
-<<<<<<< HEAD
-		if vm.State()&stateMask != 0 {
-			return []error{fmt.Errorf("vm %v is not running", vm.Name)}
+	return expandVmTargets(target, true, func(vm VM, _ bool) (bool, error) {
+		if vm.State()&VM_RUNNING != 0 {
+			return true, vm.Stop()
+		}
+
+		return false, nil
+	})
+}
+
+func (vms VMs) kill(target string) []error {
+	killedVms := map[int]bool{}
+
+	errs := expandVmTargets(target, false, func(vm VM, _ bool) (bool, error) {
+		if vm.State()&(VM_QUIT|VM_ERROR) != 0 {
+			return false, nil
 		}
 
 		vm.Kill()
 		killedVms[vm.ID()] = true
-	} else {
-		for _, vm := range vms {
-			if vm.State()&stateMask == 0 {
-				vm.Kill()
-				killedVms[vm.ID()] = true
-			}
-		}
-	}
-=======
-		return false, nil
-	})
-}
-
-func (vms VMs) kill(target string) []error {
-	killedVms := map[int]bool{}
-
-	errs := expandVmTargets(target, false, func(vm *vmInfo, _ bool) (bool, error) {
-		if vm.State&(VM_QUIT|VM_ERROR) != 0 {
-			return false, nil
-		}
-
-		vm.kill <- true
-		killedVms[vm.ID] = true
 		return true, nil
 	})
->>>>>>> 11d64401
 
 outer:
 	for len(killedVms) > 0 {
@@ -337,9 +260,8 @@
 }
 
 func (vms VMs) flush() {
-	stateMask := VM_QUIT | VM_ERROR
 	for i, vm := range vms {
-		if vm.State()&stateMask != 0 {
+		if vm.State()&(VM_QUIT|VM_ERROR) != 0 {
 			log.Infoln("deleting VM: ", i)
 			delete(vms, i)
 		}
@@ -407,7 +329,7 @@
 // The concurrent boolean controls whether fn is run concurrently on multiple
 // VMs or not. If the fns alter state they can set this flag to false rather
 // than dealing with locking.
-func expandVmTargets(target string, concurrent bool, fn func(*vmInfo, bool) (bool, error)) []error {
+func expandVmTargets(target string, concurrent bool, fn func(VM, bool) (bool, error)) []error {
 	names := map[string]bool{} // Names of VMs for which to apply fn
 	ids := map[int]bool{}      // IDs of VMs for which to apply fn
 
@@ -435,7 +357,7 @@
 	results := map[string]bool{}
 
 	// Wrap function with magic
-	magicFn := func(vm *vmInfo) {
+	magicFn := func(vm VM) {
 		defer wg.Done()
 		ok, err := fn(vm, wild)
 		if err != nil {
@@ -444,13 +366,13 @@
 
 		lock.Lock()
 		defer lock.Unlock()
-		results[vm.Name] = ok
+		results[vm.Name()] = ok
 	}
 
 	for _, vm := range vms {
-		if wild || names[vm.Name] || ids[vm.ID] {
-			delete(names, vm.Name)
-			delete(ids, vm.ID)
+		if wild || names[vm.Name()] || ids[vm.ID()] {
+			delete(names, vm.Name())
+			delete(ids, vm.ID())
 			wg.Add(1)
 
 			// Use concurrency only if requested
