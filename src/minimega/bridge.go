// Copyright (2012) Sandia Corporation.
// Under the terms of Contract DE-AC04-94AL85000 with Sandia Corporation,
// the U.S. Government retains certain rights in this software.

package main

import (
	"bytes"
	"errors"
	"fmt"
	"gonetflow"
	"io/ioutil"
	"ipmac"
	"minicli"
	log "minilog"
	"os"
	"path/filepath"
	"sort"
	"strconv"
	"strings"
	"sync"
	"text/tabwriter"
	"time"
)

const (
	DisconnectedVLAN = -1
	TrunkVLAN        = -2
)

const (
	TAP_REAP_RATE = time.Second
)

// Bridge represents a bridge on the host and the Taps connected to it.
type Bridge struct {
	Name     string
	preExist bool
	iml      *ipmac.IPMacLearner
	nf       *gonetflow.Netflow
	Trunk    []string
	Tunnel   []string

<<<<<<< HEAD
	Taps        map[string]*Tap
	defunctTaps []string
=======
	Taps        map[string]Tap
	defunctTaps map[string]bool
>>>>>>> 02be2d95

	// Embedded mutex
	sync.Mutex

	// Guards startIML
	once sync.Once
}

type Tap struct {
	lan  int
	host bool
	name string
	qos  *Qos
}

const (
	DEFAULT_BRIDGE = "mega_bridge"
	OVS_TIMEOUT    = time.Duration(5 * time.Second)
	TYPE_VXLAN     = 1
	TYPE_GRE       = 2
)

var (
	bridges map[string]*Bridge // all bridges. mega_bridge0 will be automatically added

	tapNameChan chan string // atomic feeder of tap names

	bridgeLock   sync.Mutex
	ovsLock      sync.Mutex
	reapTapsLock sync.Mutex
)

// create the default bridge struct and create a goroutine to generate
// tap names for this host.
func init() {
	bridges = make(map[string]*Bridge)

	tapNameChan = make(chan string)

	go func() {
		for tapCount := 0; ; tapCount++ {
			tapName := fmt.Sprintf("mega_tap%v", tapCount)
			fpath := filepath.Join("/sys/class/net", tapName)

			if _, err := os.Stat(fpath); os.IsNotExist(err) {
				tapNameChan <- tapName
			} else if err != nil {
				log.Fatal("unable to stat file -- %v %v", fpath, err)
			}

			log.Debug("tapCount: %v", tapCount)
		}
	}()

	go periodicReapTaps()
}

// NewBridge creates a new bridge with ovs, assumes that the bridgeLock is held.
func NewBridge(name string) (*Bridge, error) {
	log.Debug("creating new bridge -- %v", name)
	b := &Bridge{
<<<<<<< HEAD
		Name: name,
		Taps: make(map[string]*Tap),
=======
		Name:        name,
		Taps:        make(map[string]Tap),
		defunctTaps: make(map[string]bool),
>>>>>>> 02be2d95
	}

	// Create the bridge
	isNew, err := ovsAddBridge(b.Name)
	if err != nil {
		return nil, err
	}

	b.preExist = !isNew

	// Bring the interface up
	if err := upInterface(b.Name, false); err != nil {
		if err := ovsDelBridge(b.Name); err != nil {
			// Welp, we're boned
			log.Error("defunct bridge -- %v %v", b.Name, err)
		}

		return nil, err
	}

	return b, nil
}

// destroy a bridge with ovs, and remove all of the taps, etc associated with it
func (b *Bridge) Destroy() error {
	reapTaps()

	// first get all of the taps off of this bridge and destroy them
	for tap := range b.Taps {
		log.Debug("destroying tap %v", tap)
		if err := b.TapDestroy(tap); err != nil {
			log.Info("Destroy: could not destroy tap: %v", err)
		}
	}

	// don't destroy the bridge if it existed before we started
	if b.preExist {
		return nil
	}

	bridgeLock.Lock()
	defer bridgeLock.Unlock()

	b.Lock()
	defer b.Unlock()

	if err := ovsDelBridge(b.Name); err != nil {
		return err
	}

	delete(bridges, b.Name)
	return nil
}

// create and add a tap to a bridge. If a name is not provided, one will be
// automatically generated.
func (b *Bridge) TapCreate(name string, lan int, host bool) (tapName string, err error) {
	// don't bother with any of this if the named tap is already on the
	// bridge
	if name != "" && b.onBridge(name) {
		return name, nil
	}

	tapName = name
	if tapName == "" {
		tapName = <-tapNameChan
	}

	// Add the tap and only fail if it already exists and the caller did not
	// explicitly name it. If the caller did provide a name, assume that they
	// already created the tap for us.
	if err = addTap(tapName); err != nil && !(err == ErrAlreadyExists && name != "") {
		return
	}

	defer func() {
		// If there was an error, remove the tap. Again, handle the special
		// case where the caller provided the tap name explicitly by not
		// deleting the tap.
		if name == "" && err != nil {
			if err := delTap(tapName); err != nil {
				// Welp, we're boned
				log.Error("defunct tap -- %v %v", tapName, err)
			}
		}
	}()

	if err = upInterface(tapName, host); err != nil {
		return
	}

	// Host taps are brought up in promisc mode
	err = b.TapAdd(tapName, lan, host)
	return
}

// add a tap to the bridge
func (b *Bridge) TapAdd(tap string, lan int, host bool) (err error) {
	// reap taps before adding to avoid someone killing/restarting a vm
	// faster than the periodic tap reaper
	reapTaps()

	defer func() {
		if err == ErrAlreadyExists {
			// special case - we own the tap, but it already exists
			// on the bridge. simply remove and add it again.
			log.Info("tap %v is already on bridge, adding again", tap)
			if err = b.TapRemove(tap); err == nil {
				err = b.TapAdd(tap, lan, host)
			}
		}
	}()

	// start the ipmaclearner, if need be
	b.once.Do(b.startIML)

	b.Lock()
	defer b.Unlock()

	if _, ok := b.Taps[tap]; ok {
		return fmt.Errorf("tap is already connected to bridge: %v %v", b.Name, tap)
	}

	if err = ovsAddPort(b.Name, tap, lan, host); err != nil {
		return
	}

	b.Taps[tap] = &Tap{
		lan:  lan,
		host: host,
		name: tap,
	}

	return
}

// destroy and remove a tap from a bridge
func (b *Bridge) TapDestroy(tap string) error {
	err := b.queueRemove(tap)
	if err != nil {
		return err
	}

	return delTap(tap)
}

// remove a tap from a bridge
func (b *Bridge) TapRemove(tap string) error {
	b.Lock()
	defer b.Unlock()

	if err := ovsDelPort(b.Name, tap); err != nil {
		return err
	}

	delete(b.Taps, tap)
	return nil
}

// startIML starts the MAC listener.
func (b *Bridge) startIML() {
	// use openflow to redirect arp and icmp6 traffic to the local tap
	filters := []string{
		"dl_type=0x0806,actions=local,normal",
		"dl_type=0x86dd,nw_proto=58,icmp_type=135,actions=local,normal",
	}
	for _, filter := range filters {
		if err := addOpenflow(b.Name, filter); err != nil {
			log.Error("cannot start ip learner on bridge: %v", err)
			return
		}
	}

	iml, err := ipmac.NewLearner(b.Name)
	if err != nil {
		log.Error("cannot start ip learner on bridge: %v", err)
		return
	}

	b.iml = iml
}

// create a new netflow object for the specified bridge
func (b *Bridge) NewNetflow(timeout int) (*gonetflow.Netflow, error) {
	b.Lock()
	defer b.Unlock()

	if b.nf != nil {
		return nil, fmt.Errorf("bridge %v already has a netflow object", b.Name)
	}

	nf, port, err := gonetflow.NewNetflow()
	if err != nil {
		return nil, err
	}

	// connect openvswitch to our new netflow object
	args := []string{
		"--",
		"set",
		"Bridge",
		b.Name,
		"netflow=@nf",
		"--",
		"--id=@nf",
		"create",
		"NetFlow",
		fmt.Sprintf("targets=\"127.0.0.1:%v\"", port),
		fmt.Sprintf("active-timeout=%v", timeout),
	}

	if _, sErr, err := ovsCmdWrapper(args); err != nil {
		return nil, fmt.Errorf("NewNetflow: could not enable netflow: %v: %v", err, sErr)
	}

	b.nf = nf

	return nf, nil
}

// remove an active netflow object
func (b *Bridge) DestroyNetflow() error {
	b.Lock()
	defer b.Unlock()

	if b.nf == nil {
		return fmt.Errorf("bridge %v has no netflow object", b.Name)
	}

	b.nf.Stop()

	// disconnect openvswitch from netflow object
	args := []string{
		"clear",
		"Bridge",
		b.Name,
		"netflow",
	}

	if _, sErr, err := ovsCmdWrapper(args); err != nil {
		return fmt.Errorf("DestroyNetflow: %v: %v", err, sErr)
	}

	b.nf = nil

	return nil
}

// update the active timeout on a nf object
func (b *Bridge) UpdateNFTimeout(t int) error {
	b.Lock()
	defer b.Unlock()

	if b.nf == nil {
		return fmt.Errorf("bridge %v has no netflow object", b.Name)
	}

	args := []string{
		"set",
		"NetFlow",
		b.Name,
		fmt.Sprintf("active_timeout=%v", t),
	}
	if _, sErr, err := ovsCmdWrapper(args); err != nil {
		return fmt.Errorf("UpdateNFTimeout: %v: %v", err, sErr)
	}

	return nil
}

// add a vxlan or GRE tunnel to a bridge
func (b *Bridge) TunnelAdd(t int, remoteIP string) error {
	var tunnelType string
	switch t {
	case TYPE_VXLAN:
		tunnelType = "vxlan"
	case TYPE_GRE:
		tunnelType = "gre"
	default:
		return fmt.Errorf("invalid tunnel type: %v", t)
	}

	tapName := <-tapNameChan

	b.Lock()
	defer b.Unlock()

	args := []string{
		"add-port",
		b.Name,
		tapName,
		"--",
		"set",
		"interface",
		tapName,
		fmt.Sprintf("type=%v", tunnelType),
		fmt.Sprintf("options:remote_ip=%v", remoteIP),
	}
	if _, sErr, err := ovsCmdWrapper(args); err != nil {
		return fmt.Errorf("TunnelAdd: %v: %v", err, sErr)
	}

	b.Tunnel = append(b.Tunnel, tapName)

	return nil
}

// remove trunk port from a bridge
func (b *Bridge) TunnelRemove(iface string) error {
	// find this iface in the tunnel list
	index := -1
	for i, v := range b.Tunnel {
		if v == iface {
			index = i
			break
		}
	}
	if index == -1 {
		return fmt.Errorf("no tunnel port %v on bridge %v", iface, b.Name)
	}

	err := ovsDelPort(b.Name, b.Tunnel[index])
	if err == nil {
		b.Tunnel = append(b.Tunnel[:index], b.Tunnel[index+1:]...)
	}

	return err
}

// add an interface as a trunk port to a bridge
func (b *Bridge) TrunkAdd(iface string) error {
	b.Lock()
	defer b.Unlock()

	err := ovsAddPort(b.Name, iface, TrunkVLAN, false)
	if err == nil {
		b.Trunk = append(b.Trunk, iface)
	}

	return err
}

// remove trunk port from a bridge
func (b *Bridge) TrunkRemove(iface string) error {
	b.Lock()
	defer b.Unlock()

	// find this iface in the trunk list
	index := -1
	for i, v := range b.Trunk {
		if v == iface {
			index = i
			break
		}
	}
	if index == -1 {
		return fmt.Errorf("no trunk port %v on bridge %v", iface, b.Name)
	}

	err := ovsDelPort(b.Name, b.Trunk[index])
	if err == nil {
		b.Trunk = append(b.Trunk[:index], b.Trunk[index+1:]...)
	}

	return err
}

func (b *Bridge) MirrorAdd() (string, error) {
	// get a host tap
	tapName, err := hostTapCreate(b.Name, "none", "", 0)
	if err != nil {
		return "", err
	}

	// create the mirror for this bridge
	args := []string{
		"--",
		"--id=@p",
		"get",
		"port",
		tapName,
		"--",
		"--id=@m",
		"create",
		"mirror",
		"name=m0",
		"select-all=true",
		"output-port=@p",
		"--",
		"set",
		"bridge",
		b.Name,
		"mirrors=@m",
	}

	if _, sErr, err := ovsCmdWrapper(args); err != nil {
		return "", fmt.Errorf("openvswitch: %v: %v", err, sErr)
	}

	return tapName, nil
}

func (b *Bridge) MirrorRemove(tap string) error {
	// delete the mirror for this bridge
	args := []string{
		"clear",
		"bridge",
		b.Name,
		"mirrors",
	}

	if _, sErr, err := ovsCmdWrapper(args); err != nil {
		return fmt.Errorf("DeleteBridgeMirror: %v: %v", err, sErr)
	}

	// delete the associated host tap
	return hostTapDelete(tap)
}

// onBridge returns true if a given tap is on the bridge
func (b *Bridge) onBridge(tap string) bool {
	b.Lock()
	defer b.Unlock()
	if _, ok := b.Taps[tap]; ok {
		return true
	}
	return false
}

// return a pointer to the specified bridge, creating it if it doesn't already
// exist. If b == "", return the default bridge
func getBridge(b string) (*Bridge, error) {
	if b == "" {
		b = DEFAULT_BRIDGE
	}

	bridgeLock.Lock()
	defer bridgeLock.Unlock()
	if v, ok := bridges[b]; ok {
		return v, nil
	}

	bridge, err := NewBridge(b)
	if err != nil {
		return nil, err
	}

	bridges[b] = bridge

	updateBridgeInfo()

	return bridge, nil
}

func enumerateBridges() []string {
	bridgeLock.Lock()
	defer bridgeLock.Unlock()
	var ret []string
	for k, _ := range bridges {
		ret = append(ret, k)
	}
	return ret
}

// return the netflow object of a current bridge
func getNetflowFromBridge(b string) (*gonetflow.Netflow, error) {
	bridgeLock.Lock()
	defer bridgeLock.Unlock()
	if v, ok := bridges[b]; ok {
		if v.nf == nil {
			return nil, fmt.Errorf("bridge %v has no netflow object", b)
		}
		return v.nf, nil
	} else {
		return nil, fmt.Errorf("no such bridge %v", b)
	}
}

// return a pointer to a bridge that has tap t attached to it, or error
func getBridgeFromTap(t string) (*Bridge, error) {
	log.Debugln("getBridgeFromTap")

	for k, b := range bridges {
		for tap, _ := range b.Taps {
			if tap == t {
				log.Debug("found tap %v in bridge %v", t, k)
				return b, nil
			}
		}
	}

	return nil, fmt.Errorf("tap %v not found", t)
}

// destroy all bridges
func bridgesDestroy() error {
	var errs []string
	for _, v := range bridges {
		if err := v.Destroy(); err != nil {
			errs = append(errs, err.Error())
		}
	}

	bridgeFile := filepath.Join(*f_base, "bridges")
	err := os.Remove(bridgeFile)
	if err != nil && !os.IsNotExist(err) {
		log.Error("bridgesDestroy: could not remove bridge file: %v", err)
	}

	if len(errs) > 0 {
		return errors.New(strings.Join(errs, " : "))
	}

	return nil
}

// called with bridgeLock set
func updateBridgeInfo() {
	log.Debugln("updateBridgeInfo")
	i := bridgeInfo()
	path := filepath.Join(*f_base, "bridges")
	err := ioutil.WriteFile(path, []byte(i), 0644)
	if err != nil {
		log.Fatalln(err)
	}
}

// return formatted bridge info. expected to be called with bridgeLock set
func bridgeInfo() string {
	if len(bridges) == 0 {
		return ""
	}

	var o bytes.Buffer
	w := new(tabwriter.Writer)
	w.Init(&o, 5, 0, 1, ' ', 0)
	fmt.Fprintf(w, "Bridge\tExisted before minimega\tActive VLANS\n")
	for _, v := range bridges {
		vlans := map[int]bool{}
		for name, tap := range v.Taps {
			if !v.defunctTaps[name] {
				vlans[tap.lan] = true
			}
		}

		vlans2 := []int{}
		for k, _ := range vlans {
			vlans2 = append(vlans2, k)
		}
		sort.Ints(vlans2)

		fmt.Fprintf(w, "%v\t%v\t%v\n", v.Name, v.preExist, vlans2)
	}

	w.Flush()
	return o.String()
}

func hostTapCreate(bridge, ip, name string, lan int) (tapName string, err error) {
	var b *Bridge
	if b, err = getBridge(bridge); err != nil {
		return "", err
	}

	tapName = name
	if tapName == "" {
		tapName = <-tapNameChan
	}

	// Add the interface
	if err := b.TapAdd(tapName, lan, true); err != nil {
		return "", err
	}
	defer func() {
		// If there was an error, remove the tap. Again, handle the special
		// case where the caller provided the tap name explicitly by not
		// deleting the tap.
		if name == "" && err != nil {
			if err := b.TapRemove(tapName); err != nil {
				// Welp, we're boned
				log.Error("defunct tap -- %v %v", tapName, err)
			}
		}
	}()

	if err := upInterface(tapName, true); err != nil {
		return "", err
	}

	if strings.ToLower(ip) == "none" {
		return tapName, nil
	} else if strings.ToLower(ip) == "dhcp" {
		log.Debug("obtaining dhcp on tap %v", tapName)

		out, err := processWrapper("dhcp", tapName)
		if err != nil {
			return "", fmt.Errorf("%v: %v", err, out)
		}
	} else {
		log.Debug("setting ip on tap %v", tapName)

		// Must be a static IP
		out, err := processWrapper("ip", "addr", "add", "dev", tapName, ip)
		if err != nil {
			return "", fmt.Errorf("%v: %v", err, out)
		}
	}

	return tapName, nil
}

func hostTapList(resp *minicli.Response) {
	resp.Header = []string{"bridge", "tap", "vlan"}
	resp.Tabular = [][]string{}

	// find all the host taps first
	for k, b := range bridges {
		for name, tap := range b.Taps {
			if tap.host && !b.defunctTaps[name] {
				resp.Tabular = append(resp.Tabular, []string{
					k, name, strconv.Itoa(tap.lan),
				})
			}
		}
	}
}

func hostTapDelete(tap string) error {
	var c []*Bridge
	// special case, *, which should delete all host taps from all bridges
	if tap == Wildcard {
		for _, v := range bridges {
			c = append(c, v)
		}
	} else {
		b, err := getBridgeFromTap(tap)
		if err != nil {
			return err
		}
		c = append(c, b)
	}
	for _, b := range c {
		if tap == Wildcard {
			// remove all host taps on this vlan
			for name, t := range b.Taps {
				if t.host {
					b.TapDestroy(name)
				}
			}
			continue
		}
		if t, ok := b.Taps[tap]; ok {
			if !t.host {
				return fmt.Errorf("not a host tap")
			}
			b.TapDestroy(tap)
		}
	}
	return nil
}

// upInterface activates an interface parameter using the `ip` command. promisc
// controls whether the interface is brought up in promiscuous mode.
func upInterface(name string, promisc bool) error {
	args := []string{"ip", "link", "set", name, "up"}
	if promisc {
		args = append(args, "promisc", "on")
	}

	if out, err := processWrapper(args...); err != nil {
		return fmt.Errorf("ip: %v: %v", err, out)
	}

	return nil
}

// downInterface deactivates an interface parameter using the `ip` command.
func downInterface(name string) error {
	out, err := processWrapper("ip", "link", "set", name, "down")
	if err != nil {
		return fmt.Errorf("ip: %v: %v", err, out)
	}

	return nil
}

// createTap adds a tuntap based on the add parameter using the `ip` command.
func addTap(name string) error {
	out, err := processWrapper("ip", "tuntap", "add", "mode", "tap", name)
	if strings.Contains(out, "Device or resource busy") {
		return ErrAlreadyExists
	} else if err != nil {
		return fmt.Errorf("ip: %v: %v", err, out)
	}

	return nil
}

// delTap removes a tuntap based on the add parameter using the `ip` command.
func delTap(name string) error {
	out, err := processWrapper("ip", "tuntap", "del", "mode", "tap", name)
	if err != nil {
		return fmt.Errorf("ip: %v: %v", err, out)
	}

	return nil
}

func addOpenflow(bridge, filter string) error {
	ovsLock.Lock()
	defer ovsLock.Unlock()

	out, err := processWrapper("openflow", "add-flow", bridge, filter)
	if err != nil {
		return fmt.Errorf("openflow: %v: %v", err, out)
	}

	return nil
}

// create and add a veth tap to a bridge
func (b *Bridge) ContainerTapCreate(tap string, lan int, ns string, mac string, index int) (string, error) {
	if tap == "" {
		tap = <-tapNameChan
	}

	args := []string{
		"ip",
		"link",
		"add",
		tap,
		"type",
		"veth",
		"peer",
		"mega", // does the namespace ignore this?
		"netns",
		ns,
	}
	log.Debug("creating tap with cmd: %v", args)

	out, err := processWrapper(args...)
	if err != nil {
		e := fmt.Errorf("ip: %v: %v", err, out)
		return "", e
	}

	// Add the interface
	if err := b.TapAdd(tap, lan, false); err != nil {
		return "", err
	}
	defer func() {
		// If there was an error, remove the tap. Again, handle the special
		// case where the caller provided the tap name explicitly by not
		// deleting the tap.
		if err != nil {
			if err := b.TapRemove(tap); err != nil {
				// Welp, we're boned
				log.Error("defunct tap -- %v %v", tap, err)
			}
		}
	}()

	if err := upInterface(tap, false); err != nil {
		return "", err
	}

	args = []string{
		"ip",
		"netns",
		"exec",
		ns,
		"ip",
		"link",
		"set",
		"dev",
		fmt.Sprintf("veth%v", index),
		"address",
		mac,
	}

	log.Debug("setting container mac address with cmd: %v", args)

	out, err = processWrapper(args...)
	if err != nil {
		e := fmt.Errorf("ip: %v: %v", err, out)
		return "", e
	}
	return tap, nil
}

// destroy and remove a container tap from a bridge
func (b *Bridge) ContainerTapDestroy(lan int, tap string) error {
	err := b.queueRemove(tap)
	if err != nil {
		return err
	}

	if err = downInterface(tap); err != nil {
		return err
	}

	args := []string{
		"ip",
		"link",
		"del",
		tap,
		"type",
		"veth",
		"peer",
		"eth0",
	}
	log.Debug("destroying tap with cmd: %v", args)

	out, err := processWrapper(args...)
	if err != nil {
		e := fmt.Errorf("ip: %v: %v", err, out)
		return e
	}
	return nil
}

// mark a tap as being defunct. The periodic tapReaper will remove the tap.
func (b *Bridge) queueRemove(tap string) error {
	log.Debug("queueRemove %v %v", b.Name, tap)

	b.Lock()
	defer b.Unlock()

	if _, ok := b.Taps[tap]; !ok {
		return fmt.Errorf("no such tap %v", tap)
	}

	b.defunctTaps[tap] = true
	return nil
}

// reapTaps walks all of the bridges and groups taps declared as defunct into a
// single openvswitch del-port command. We do this to speed up the time it
// takes to remove openvswitch taps when a large number of taps are present on
// a bridge. See https://github.com/sandia-minimega/minimega/issues/296 for
// more discussion. A periodic call to reapTaps is issued every TAP_REAP_RATE.
// On exiting, an additional call is made to ensure we've completed cleanup.
//
// A single del-port command in openvswitch is typically between 30-40
// characters, plus the 'ovs-vsctl' command. A command line buffer on a modern
// linux machine is something like 2MB (wow), so if we round the per-del-port
// up to 50 characters, we should be able to stack 40000 del-ports on a single
// command line. To that end we won't bother with setting a maximum number of
// taps to remove in a single operation. If we eventually get to 40k taps
// needing removal in a single pass of the reaper, then we have other problems.
//
// You can check yourself with `getconf ARG_MAX` or `xargs --show-limits`
func reapTaps() {
	reapTapsLock.Lock()
	defer reapTapsLock.Unlock()

	bridges := enumerateBridges()
	var args []string

	for _, v := range bridges {
		b, err := getBridge(v)
		if err != nil {
			log.Errorln(err)
			continue
		}
		b.Lock()

		// don't hold the lock on bridges with no taps to remove
		if len(b.defunctTaps) == 0 {
			b.Unlock()
		} else {
			defer b.Unlock()

			// just build up the arg string directly
			for t := range b.defunctTaps {
				args = append(args, "--", "del-port", b.Name, t)
				delete(b.Taps, t)
			}
			b.defunctTaps = map[string]bool{}
		}
	}

	if len(args) != 0 {
		log.Debug("reapTaps args: %v", strings.Join(args, " "))

		_, sErr, err := ovsCmdWrapper(args)
		if err != nil {
			log.Error("reapTaps: %v: %v", err, sErr)
		}
	}
}

func periodicReapTaps() {
	for {
		time.Sleep(TAP_REAP_RATE)
		log.Debugln("periodic reapTaps")
		reapTaps()
	}
}<|MERGE_RESOLUTION|>--- conflicted
+++ resolved
@@ -41,13 +41,8 @@
 	Trunk    []string
 	Tunnel   []string
 
-<<<<<<< HEAD
 	Taps        map[string]*Tap
-	defunctTaps []string
-=======
-	Taps        map[string]Tap
 	defunctTaps map[string]bool
->>>>>>> 02be2d95
 
 	// Embedded mutex
 	sync.Mutex
@@ -109,14 +104,9 @@
 func NewBridge(name string) (*Bridge, error) {
 	log.Debug("creating new bridge -- %v", name)
 	b := &Bridge{
-<<<<<<< HEAD
-		Name: name,
-		Taps: make(map[string]*Tap),
-=======
 		Name:        name,
-		Taps:        make(map[string]Tap),
+		Taps:        make(map[string]*Tap),
 		defunctTaps: make(map[string]bool),
->>>>>>> 02be2d95
 	}
 
 	// Create the bridge
