--- conflicted
+++ resolved
@@ -55,18 +55,6 @@
 // Update tables
 ////////////////////////////////////////////////////////////////////////////////////////////////////////////////////////
 
-<<<<<<< HEAD
-=======
-// Generate the appropriate URL for requesting a screenshot
-function screenshotURL (vm, size) {
-    return "./screenshot/" + vm.host + "/" + vm.id + ".png?size=" + size;
-}
-
-// Generate the appropriate URL for a connection
-function connectURL (vm) {
-    return "./connect/" + vm.name
-}
->>>>>>> b15f4837
 
 // Initialize the VM DataTable and set up an automatic reload
 function initVMDataTable() {
@@ -93,18 +81,18 @@
         ],
         "pageLength": -1,
         "columns": [
-            { "sTitle": "Host", "mDataProp": "host" },
-            //{ "sTitle": "ID", "mDataProp": "id" },
-            { "sTitle": "Memory", "mDataProp": "memory" },
-            { "sTitle": "Name", "mDataProp": "name" },
-            { "sTitle": "Network", "mDataProp": "network" },
-            { "sTitle": "IPv4", "mDataProp": "network" },
-            { "sTitle": "IPv6", "mDataProp": "network" },
-            { "sTitle": "Taps", "mDataProp": "network" },
-            { "sTitle": "State", "mDataProp": "state" },
-            { "sTitle": "Tags", "mDataProp": "tags" },
-            { "sTitle": "Type", "mDataProp": "type" },
-            { "sTitle": "VCPUs", "mDataProp": "vcpus" }
+            { "title": "Host", "mDataProp": "host" },
+            //{ "title": "ID", "mDataProp": "id" },
+            { "title": "Memory", "mDataProp": "memory" },
+            { "title": "Name", "mDataProp": "name" },
+            { "title": "Network", "mDataProp": "network" },
+            { "title": "IPv4", "mDataProp": "network" },
+            { "title": "IPv6", "mDataProp": "network" },
+            { "title": "Taps", "mDataProp": "network" },
+            { "title": "State", "mDataProp": "state" },
+            { "title": "Tags", "mDataProp": "tags" },
+            { "title": "Type", "mDataProp": "type" },
+            { "title": "VCPUs", "mDataProp": "vcpus" }
         ],
         "createdRow": flattenObjectValues,
         /*initComplete: function(){
@@ -157,7 +145,7 @@
             "<'row'<'col-sm-3'l><'col-sm-6 text-center'B><'col-sm-3'f>>" +
             "<'row'<'col-sm-12'tr>>",
         "buttons": [
-            'columnVisibility'
+            'columnsVisibility'
         ],
         "autoWidth": false,
         "paging": true,
@@ -168,15 +156,15 @@
         ],
         "pageLength": -1,
         "columns": [
-            { "sTitle": "Name" },
-            { "sTitle": "CPUs" },
-            { "sTitle": "Load" },
-            { "sTitle": "Memused" },
-            { "sTitle": "Memtotal" },
-            { "sTitle": "Bandwidth" },
-            { "sTitle": "vms" },
-            { "sTitle": "vmsall" },
-            { "sTitle": "uptime" }
+            { "title": "Name" },
+            { "title": "CPUs" },
+            { "title": "Load" },
+            { "title": "Memused" },
+            { "title": "Memtotal" },
+            { "title": "Bandwidth" },
+            { "title": "vms" },
+            { "title": "vmsall" },
+            { "title": "uptime" }
         ]
     });
     hostDataTable.draw();
@@ -193,7 +181,7 @@
     // Add "Connect" URLs into the data
     for (var i = 0; i < vmsData.length; i++) {
         var vm = vmsData[i];
-        vm.vncURL = vncURL(vm);
+        vm.connectURL = connectURL(vm);
         vm.screenshotURL = screenshotURL(vm, 300);
         //console.log(vm);
     }
@@ -263,8 +251,8 @@
             "pageLength": -1,
             "data": screenshotList,
             "columns": [
-                { "sTitle": "Name", "mDataProp": "name", "visible": false },
-                { "sTitle": "Model", "mDataProp": "model", "searchable": false },
+                { "title": "Name", "mDataProp": "name", "visible": false },
+                { "title": "Model", "mDataProp": "model", "searchable": false },
             ],
             "createdRow": loadOrRestoreImage
         });
@@ -293,12 +281,9 @@
 }
 
 
-// Generate the appropriate URL for requesting a VNC connection
-function vncURL (vm) {
-    if (vm.type == "container") {
-        return "./terminal#" + vm.name
-    }
-    return "./vnc#" + vm.name
+// Generate the appropriate URL for a connection
+function connectURL (vm) {
+    return "./connect/" + vm.name
 }
 
 
